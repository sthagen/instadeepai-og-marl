--- conflicted
+++ resolved
@@ -13,22 +13,16 @@
 # limitations under the License.
 
 from og_marl.environments.gymnasium_mamujoco import MAMuJoCo
-<<<<<<< HEAD
 from og_marl.replay_buffers import FlashbaxReplayBuffer
-=======
-from og_marl.environments.wrappers import Dtype, ExperienceRecorder, PadObsandActs
+from og_marl.environments.wrappers import Dtype, PadObsandActs
 from og_marl.loggers import WandbLogger
-from og_marl.replay_buffers import SequenceCPPRB
 from og_marl.tf2.systems.iddpg import IDDPGSystem
->>>>>>> 6de4f92b
 
 env = MAMuJoCo("4ant")
 
 env = PadObsandActs(env)
 
 env = Dtype(env, "float32")
-
-# env = ExperienceRecorder(env, "mamujoco")
 
 logger = WandbLogger()
 
