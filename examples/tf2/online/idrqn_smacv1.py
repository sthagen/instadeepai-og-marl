# Copyright 2023 InstaDeep Ltd. All rights reserved.

# Licensed under the Apache License, Version 2.0 (the "License");
# you may not use this file except in compliance with the License.
# You may obtain a copy of the License at

#     http://www.apache.org/licenses/LICENSE-2.0

# Unless required by applicable law or agreed to in writing, software
# distributed under the License is distributed on an "AS IS" BASIS,
# WITHOUT WARRANTIES OR CONDITIONS OF ANY KIND, either express or implied.
# See the License for the specific language governing permissions and
# limitations under the License.

<<<<<<< HEAD
from og_marl.loggers import WandbLogger
from og_marl.replay_buffers import FlashbaxReplayBuffer
from og_marl.tf2.systems.idrqn import IDRQNSystem
from og_marl.environments.smacv1 import SMACv1
=======
from og_marl.environments.smacv1 import SMACv1
from og_marl.loggers import WandbLogger
from og_marl.replay_buffers import SequenceCPPRB
from og_marl.tf2.systems.idrqn import IDRQNSystem
>>>>>>> 6de4f92b

env = SMACv1("3m")

logger = WandbLogger(entity="claude_formanek")

system = IDRQNSystem(env, logger, eps_decay_timesteps=10_000)

replay_buffer = FlashbaxReplayBuffer(sequence_length=20)

system.train_online(replay_buffer)<|MERGE_RESOLUTION|>--- conflicted
+++ resolved
@@ -12,17 +12,10 @@
 # See the License for the specific language governing permissions and
 # limitations under the License.
 
-<<<<<<< HEAD
 from og_marl.loggers import WandbLogger
 from og_marl.replay_buffers import FlashbaxReplayBuffer
 from og_marl.tf2.systems.idrqn import IDRQNSystem
 from og_marl.environments.smacv1 import SMACv1
-=======
-from og_marl.environments.smacv1 import SMACv1
-from og_marl.loggers import WandbLogger
-from og_marl.replay_buffers import SequenceCPPRB
-from og_marl.tf2.systems.idrqn import IDRQNSystem
->>>>>>> 6de4f92b
 
 env = SMACv1("3m")
 
