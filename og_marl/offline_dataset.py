--- conflicted
+++ resolved
@@ -12,6 +12,11 @@
 # See the License for the specific language governing permissions and
 # limitations under the License.
 
+import sys
+from pathlib import Path
+import tensorflow as tf
+import tree
+import zipfile
 import os
 import sys
 import zipfile
@@ -139,7 +144,6 @@
 
 
 class OfflineMARLDataset:
-<<<<<<< HEAD
     def __init__(
         self,
         environment,
@@ -148,9 +152,6 @@
         dataset_type,
         base_dataset_dir="./datasets",
     ):
-=======
-    def __init__(self, environment, path_to_dataset, num_parallel_calls=None):
->>>>>>> 6de4f92b
         self._environment = environment
         self._schema = get_schema_dtypes(environment)
         self._agents = environment.possible_agents
@@ -158,7 +159,6 @@
         path_to_dataset = f"{base_dataset_dir}/{env_name}/{scenario_name}/{dataset_type}"
 
         file_path = Path(path_to_dataset)
-<<<<<<< HEAD
         sub_dir_to_idx = {}
         idx = 0
         for subdir in os.listdir(file_path):
@@ -178,16 +178,6 @@
             lambda x: tf.data.TFRecordDataset(x, compression_type="GZIP").map(
                 self._decode_fn
             )
-=======
-        filenames = [str(file_name) for file_name in file_path.glob("**/*.tfrecord")]
-        filename_dataset = tf.data.Dataset.from_tensor_slices(filenames)
-        self._tf_dataset = filename_dataset.interleave(
-            lambda x: tf.data.TFRecordDataset(x, compression_type="GZIP").map(self._decode_fn),
-            cycle_length=None,
-            num_parallel_calls=num_parallel_calls,
-            deterministic=False,
-            block_length=None,
->>>>>>> 6de4f92b
         )
 
         self.period = DATASET_INFO[env_name][scenario_name]["period"]
@@ -205,7 +195,6 @@
 
         sample = {"observations": {}, "actions": {}, "rewards": {}, "terminals": {}, "truncations": {}, "infos": {"legals":{}}}
         for agent in self._agents:
-<<<<<<< HEAD
             sample["observations"][agent] = example[f"{agent}_observations"]
             sample["actions"][agent] = example[f"{agent}_actions"]
             sample["rewards"][agent] = example[f"{agent}_rewards"]
@@ -216,18 +205,6 @@
         sample["infos"]["mask"] = example["zero_padding_mask"]
         sample["infos"]["state"] = example["env_state"]
         sample["infos"]["episode_return"] = example["episode_return"]
-=======
-            sample[f"{agent}_observations"] = example[f"{agent}_observations"]
-            sample[f"{agent}_actions"] = example[f"{agent}_actions"]
-            sample[f"{agent}_rewards"] = example[f"{agent}_rewards"]
-            sample[f"{agent}_terminals"] = 1 - example[f"{agent}_discounts"]
-            sample[f"{agent}_truncations"] = tf.zeros_like(example[f"{agent}_discounts"])
-            sample[f"{agent}_legals"] = example[f"{agent}_legal_actions"]
-
-        sample["mask"] = example["zero_padding_mask"]
-        sample["state"] = example["env_state"]
-        sample["episode_return"] = example["episode_return"]
->>>>>>> 6de4f92b
 
         return sample
 
@@ -249,67 +226,17 @@
             return getattr(self._tf_dataset, name)
 
 
-<<<<<<< HEAD
-=======
-DATASET_URLS = {
-    "smac_v1": {
-        "3m": "https://tinyurl.com/3m-dataset",
-        "8m": "https://tinyurl.com/8m-dataset",
-        "5m_vs_6m": "https://tinyurl.com/5m-vs-6m-dataset",
-        "2s3z": "https://tinyurl.com/2s3z-dataset",
-        "3s5z_vs_3s6z": "https://tinyurl.com/3s5z-vs-3s6z-dataset3",
-        "2c_vs_64zg": "https://tinyurl.com/2c-vs-64zg-dataset",
-        "27m_vs_30m": "https://tinyurl.com/27m-vs-30m-dataset",
-    },
-    "smac_v2": {
-        "terran_5_vs_5": "https://tinyurl.com/terran-5-vs-5-dataset",
-        "zerg_5_vs_5": "https://tinyurl.com/zerg-5-vs-5-dataset",
-        "terran_10_vs_10": "https://tinyurl.com/terran-10-vs-10-dataset",
-    },
-    "flatland": {
-        "3_trains": "https://tinyurl.com/3trains-dataset",
-        "5_trains": "https://tinyurl.com/5trains-dataset",
-    },
-    "pettingzoo": {
-        "pursuit": "https://tinyurl.com/pursuit-dataset",
-        "pistonball": "https://tinyurl.com/pistonball-dataset",
-        "coop_pong": "https://tinyurl.com/coop-pong-dataset",
-        "kaz": "https://tinyurl.com/kaz-dataset",
-    },
-    "mamujoco": {
-        "2_halfcheetah": "https://tinyurl.com/2halfcheetah-dataset",
-        "2_ant": "https://tinyurl.com/2ant-dataset",
-        "4_ant": "https://tinyurl.com/4ant-dataset",
-    },
-    "voltage_control": {
-        "case33_3min_final": "https://tinyurl.com/case33-3min-final-dataset",
-    },
-    "city_learn": {"2022_all_phases": "https://tinyurl.com/2022-all-phases-dataset"},
-    "mpe": {"simple_adversary": "https://tinyurl.com/simple-adversary-dataset"},
-}
-
-
->>>>>>> 6de4f92b
 def download_and_unzip_dataset(env_name, scenario_name, dataset_base_dir="./datasets"):
     dataset_download_url = DATASET_INFO[env_name][scenario_name]["url"]
 
     # TODO add check to see if dataset exists already.
 
-<<<<<<< HEAD
     os.makedirs(f'{dataset_base_dir}/tmp/', exist_ok=True)
     os.makedirs(f'{dataset_base_dir}/{env_name}/', exist_ok=True)
-=======
-    os.makedirs(f"{dataset_base_dir}/tmp/", exist_ok=True)
-    os.makedirs(f"{dataset_base_dir}/{env_name}", exist_ok=True)
->>>>>>> 6de4f92b
 
     zip_file_path = f"{dataset_base_dir}/tmp/tmp_dataset.zip"
 
-<<<<<<< HEAD
     extraction_path = f'{dataset_base_dir}/{env_name}'
-=======
-    extraction_path = f"{dataset_base_dir}/{env_name}/"
->>>>>>> 6de4f92b
 
     response = requests.get(dataset_download_url, stream=True)
     total_length = response.headers.get("content-length")
@@ -332,48 +259,4 @@
         zip_ref.extractall(extraction_path)
 
     # Optionally, delete the zip file after extraction
-<<<<<<< HEAD
-=======
-    os.remove(zip_file_path)
-
-
-FLASHBAX_DATASET_URLS = {
-    "smac_v1": {"8m": "https://s3.kao.instadeep.io/offline-marl-dataset/flashbax_8m.zip"}
-}
-
-
-def download_flashbax_dataset(env_name, scenario_name, base_dir="./datasets/flashbax"):
-    dataset_download_url = FLASHBAX_DATASET_URLS[env_name][scenario_name]
-
-    os.makedirs(f"{base_dir}/tmp/", exist_ok=True)
-    os.makedirs(f"{base_dir}/{env_name}/{scenario_name}", exist_ok=True)
-
-    zip_file_path = f"{base_dir}/tmp/tmp_dataset.zip"
-
-    extraction_path = f"{base_dir}/{env_name}/{scenario_name}"
-
-    print("Downloading dataset. This could take a few minutes.")
-
-    response = requests.get(dataset_download_url, stream=True)
-    total_length = response.headers.get("content-length")
-
-    with open(zip_file_path, "wb") as file:
-        if total_length is None:  # no content length header
-            file.write(response.content)
-        else:
-            dl = 0
-            total_length = int(total_length)
-            for data in response.iter_content(chunk_size=4096):
-                dl += len(data)
-                file.write(data)
-                done = int(50 * dl / total_length)
-                sys.stdout.write("\r[%s%s]" % ("=" * done, " " * (50 - done)))
-                sys.stdout.flush()
-
-    # Step 2: Unzip the file
-    with zipfile.ZipFile(zip_file_path, "r") as zip_ref:
-        zip_ref.extractall(extraction_path)
-
-    # Optionally, delete the zip file after extraction
->>>>>>> 6de4f92b
     os.remove(zip_file_path)