--- conflicted
+++ resolved
@@ -11,20 +11,12 @@
 # WITHOUT WARRANTIES OR CONDITIONS OF ANY KIND, either express or implied.
 # See the License for the specific language governing permissions and
 # limitations under the License.
-<<<<<<< HEAD
+
+import time
+
 import numpy as np
-import tree
-import jax
-import time
-
-=======
-
-import time
-
-import numpy as np
-
-
->>>>>>> 6de4f92b
+
+
 class BaseMARLSystem:
     def __init__(
         self,
@@ -108,14 +100,9 @@
                     next_infos,
                 ) = self._environment.step(actions)
                 end_time = time.time()
-<<<<<<< HEAD
-                time_to_step = (end_time - start_time)
-
-=======
                 time_to_step = end_time - start_time
 
                 # Add step to replay buffer
->>>>>>> 6de4f92b
                 replay_buffer.add(observations, actions, rewards, terminals, truncations, infos)
 
                 # Critical!!
@@ -126,13 +113,9 @@
                 episode_return += np.mean(list(rewards.values()))
                 self._env_step_ctr += 1
 
-<<<<<<< HEAD
-                if self._env_step_ctr > 100 and self._env_step_ctr % train_period == 0: # TODO burn in period variable
-=======
                 if (
                     self._env_step_ctr > 100 and self._env_step_ctr % train_period == 0
                 ):  # TODO burn in period
->>>>>>> 6de4f92b
                     # Sample replay buffer
                     start_time = time.time()
                     experience = replay_buffer.sample()
@@ -148,17 +131,6 @@
                     train_steps_per_second = 1 / (time_train_step + time_to_sample)
                     env_steps_per_second = 1 / (time_to_step + time_for_action_selection)
 
-<<<<<<< HEAD
-                    train_logs = {**train_logs, **self.get_stats(), 
-                                  "Environment Steps": self._env_step_ctr, 
-                                  "Time to Sample": time_to_sample, 
-                                  "Time for Action Selection": time_for_action_selection, 
-                                  "Time to Step Env": time_to_step, 
-                                  "Time for Train Step": time_train_step, 
-                                  "Train Steps Per Second": train_steps_per_second,
-                                  "Env Steps Per Second": env_steps_per_second
-                                }
-=======
                     train_logs = {
                         **train_logs,
                         **self.get_stats(),
@@ -170,7 +142,6 @@
                         "Train Steps Per Second": train_steps_per_second,
                         "Env Steps Per Second": env_steps_per_second,
                     }
->>>>>>> 6de4f92b
 
                     self._logger.write(train_logs)
 
@@ -178,16 +149,6 @@
                     break
 
             episodes += 1
-<<<<<<< HEAD
-            if episodes % 1 == 0: # TODO: make variable
-                self._logger.write(
-                    {
-                        "Episodes": episodes, 
-                        "Episode Return": episode_return, 
-                        "Environment Steps": self._env_step_ctr
-                    }, 
-                    force=True
-=======
             if episodes % 1 == 0:  # TODO: make variable
                 self._logger.write(
                     {
@@ -196,25 +157,19 @@
                         "Environment Steps": self._env_step_ctr,
                     },
                     force=True,
->>>>>>> 6de4f92b
                 )
 
             if self._env_step_ctr > max_env_steps:
                 break
 
-<<<<<<< HEAD
-
-    def train_offline(self, replay_buffer, max_trainer_steps=1e5, evaluate_every=1000, num_eval_episodes=4, json_writer=None):
-=======
     def train_offline(
         self,
-        batched_dataset,
+        replay_buffer,
         max_trainer_steps=1e5,
         evaluate_every=1000,
         num_eval_episodes=4,
         json_writer=None,
     ):
->>>>>>> 6de4f92b
         """Method to train the system offline.
 
         WARNING: make sure evaluate_every % log_every == 0 and log_every < evaluate_every,
@@ -247,15 +202,6 @@
             train_steps_per_second = 1 / (time_train_step + time_to_sample)
 
             logs = {
-<<<<<<< HEAD
-                **train_logs, 
-                "Trainer Steps": trainer_step_ctr, 
-                "Time to Sample": time_to_sample, 
-                "Time for Train Step": time_train_step, 
-                "Train Steps Per Second": train_steps_per_second
-            }
-            
-=======
                 **train_logs,
                 "Trainer Steps": trainer_step_ctr,
                 "Time to Sample": time_to_sample,
@@ -263,7 +209,6 @@
                 "Train Steps Per Second": train_steps_per_second,
             }
 
->>>>>>> 6de4f92b
             self._logger.write(logs)
 
             trainer_step_ctr += 1
