# Copyright 2023 InstaDeep Ltd. All rights reserved.

# Licensed under the Apache License, Version 2.0 (the "License");
# you may not use this file except in compliance with the License.
# You may obtain a copy of the License at

#     http://www.apache.org/licenses/LICENSE-2.0

# Unless required by applicable law or agreed to in writing, software
# distributed under the License is distributed on an "AS IS" BASIS,
# WITHOUT WARRANTIES OR CONDITIONS OF ANY KIND, either express or implied.
# See the License for the specific language governing permissions and
# limitations under the License.

"""Implementation of OMAR"""
from typing import Dict

import numpy as np
import tensorflow as tf
import tensorflow_probability as tfp
from chex import Numeric
from tensorflow import Tensor

from og_marl.environments.base import BaseEnvironment
from og_marl.loggers import BaseLogger
from og_marl.tf2.systems.iddpg_cql import IDDPGCQLSystem
from og_marl.tf2.utils import (
    batch_concat_agent_id_to_obs,
    batched_agents,
    expand_batch_and_agent_dim_of_time_major_sequence,
    merge_batch_and_agent_dim_of_time_major_sequence,
    switch_two_leading_dims,
    unroll_rnn,
)


class OMARSystem(IDDPGCQLSystem):
    def __init__(
        self,
        environment: BaseEnvironment,
        logger: BaseLogger,
        linear_layer_dim: int = 64,
        recurrent_layer_dim: int = 64,
        discount: float = 0.99,
        target_update_rate: float = 0.005,
        critic_learning_rate: float = 3e-4,
        policy_learning_rate: float = 1e-3,
        add_agent_id_to_obs: bool = False,
        num_ood_actions: int = 10,  # CQL
        cql_weight: float = 5.0,  # CQL
        cql_sigma: float = 0.2,  # CQL
        omar_iters: int = 3,  # OMAR
        omar_num_samples: int = 10,  # OMAR
        omar_num_elites: int = 10,  # OMAR
        omar_sigma: float = 2.0,  # OMAR
        omar_coe: float = 0.7,  # OMAR
    ):
        super().__init__(
            environment=environment,
            logger=logger,
            linear_layer_dim=linear_layer_dim,
            recurrent_layer_dim=recurrent_layer_dim,
            discount=discount,
            target_update_rate=target_update_rate,
            critic_learning_rate=critic_learning_rate,
            policy_learning_rate=policy_learning_rate,
            add_agent_id_to_obs=add_agent_id_to_obs,
            num_ood_actions=num_ood_actions,
            cql_weight=cql_weight,
            cql_sigma=cql_sigma,
        )

        self._omar_iters = omar_iters
        self._omar_num_samples = omar_num_samples
        self._omar_num_elites = omar_num_elites
        self._omar_coe = omar_coe

        self._init_omar_mu, self._init_omar_sigma = 0.0, omar_sigma

    @tf.function(jit_compile=True)  # NOTE: comment this out if using debugger
<<<<<<< HEAD
    def _tf_train_step(self, batch: Dict[str, Tensor]) -> Dict[str, Numeric]:
        batch = batched_agents(self._environment.possible_agents, batch)
=======
    def _tf_train_step(self, batch):
        # batch = batched_agents(self._environment.possible_agents, batch)
>>>>>>> 273c679d

        # Unpack the batch
        observations = batch["observations"]  # (B,T,N,O)
        actions = batch["actions"]  # (B,T,N,A)
        env_states = batch["infos"]["state"]   # (B,T,S)
        rewards = batch["rewards"]  # (B,T,N)
        truncations = batch["truncations"]  # (B,T,N)
        terminals = batch["terminals"]  # (B,T,N)

        # When to reset the RNN hidden state
        resets = tf.maximum(terminals, truncations)  # equivalent to logical 'or'

        # Get dims
        B, T, N, A = actions.shape[:4]

        # Maybe add agent ids to observation
        if self._add_agent_id_to_obs:
            observations = batch_concat_agent_id_to_obs(observations)

        # Make time-major
        observations = switch_two_leading_dims(observations)
        resets = switch_two_leading_dims(resets)
        replay_actions = switch_two_leading_dims(actions)
        rewards = switch_two_leading_dims(rewards)
        terminals = switch_two_leading_dims(terminals)
        env_states = switch_two_leading_dims(env_states)

        # Unroll target policy
        target_actions = unroll_rnn(
            self._target_policy_network,
            merge_batch_and_agent_dim_of_time_major_sequence(observations),
            merge_batch_and_agent_dim_of_time_major_sequence(resets),
        )
        target_actions = expand_batch_and_agent_dim_of_time_major_sequence(target_actions, B, N)

        # Target critics
        target_qs_1 = self._target_critic_network_1(env_states, target_actions)
        target_qs_2 = self._target_critic_network_2(env_states, target_actions)

        # Take minimum between two target critics
        target_qs = tf.minimum(target_qs_1, target_qs_2)

        # Compute Bellman targets
        targets = rewards[:-1] + self._discount * (1 - terminals[:-1]) * tf.squeeze(
            target_qs[1:], axis=-1
        )

        # Do forward passes through the networks and calculate the losses
        with tf.GradientTape(persistent=True) as tape:
            # Online critics
            qs_1 = tf.squeeze(
                self._critic_network_1(env_states, replay_actions),
                axis=-1,
            )
            qs_2 = tf.squeeze(
                self._critic_network_2(env_states, replay_actions),
                axis=-1,
            )

            # Squared TD-error
            critic_loss_1 = tf.reduce_mean(0.5 * (targets - qs_1[:-1]) ** 2)
            critic_loss_2 = tf.reduce_mean(0.5 * (targets - qs_2[:-1]) ** 2)

            ###########
            ### CQL ###
            ###########

            online_actions = unroll_rnn(
                self._policy_network,
                merge_batch_and_agent_dim_of_time_major_sequence(observations),
                merge_batch_and_agent_dim_of_time_major_sequence(resets),
            )
            online_actions = expand_batch_and_agent_dim_of_time_major_sequence(online_actions, B, N)

            # Repeat all tensors num_ood_actions times andadd  next to batch dim
            repeat_observations = tf.stack(
                [observations] * self._num_ood_actions, axis=2
            )  # next to batch dim
            repeat_env_states = tf.stack(
                [env_states] * self._num_ood_actions, axis=2
            )  # next to batch dim
            repeat_online_actions = tf.stack(
                [online_actions] * self._num_ood_actions, axis=2
            )  # next to batch dim

            # Flatten into batch dim
            repeat_observations = tf.reshape(
                repeat_observations, (T, -1, *repeat_observations.shape[3:])
            )
            repeat_env_states = tf.reshape(repeat_env_states, (T, -1, *repeat_env_states.shape[3:]))
            repeat_online_actions = tf.reshape(
                repeat_online_actions, (T, -1, *repeat_online_actions.shape[3:])
            )

            # CQL Loss
            random_ood_actions = tf.random.uniform(
                shape=repeat_online_actions.shape,
                minval=-1.0,
                maxval=1.0,
                dtype=repeat_online_actions.dtype,
            )
            random_ood_action_log_pi = tf.math.log(0.5 ** (random_ood_actions.shape[-1]))

            ood_qs_1 = (
                self._critic_network_1(repeat_env_states, random_ood_actions)[:-1]
                - random_ood_action_log_pi
            )
            ood_qs_2 = (
                self._critic_network_2(repeat_env_states, random_ood_actions)[:-1]
                - random_ood_action_log_pi
            )

            # # Actions near true actions
            mu = 0.0
            std = self._cql_sigma
            action_noise = tf.random.normal(
                repeat_online_actions.shape,
                mean=mu,
                stddev=std,
                dtype=repeat_online_actions.dtype,
            )
            current_ood_actions = tf.clip_by_value(repeat_online_actions + action_noise, -1.0, 1.0)

            ood_actions_prob = (1 / (self._cql_sigma * tf.math.sqrt(2 * np.pi))) * tf.exp(
                -((action_noise - mu) ** 2) / (2 * self._cql_sigma**2)
            )
            ood_actions_log_prob = tf.math.log(
                tf.reduce_prod(ood_actions_prob, axis=-1, keepdims=True)
            )

            current_ood_qs_1 = (
                self._critic_network_1(
                    repeat_env_states[:-1],
                    current_ood_actions[:-1],
                )
                - ood_actions_log_prob[:-1]
            )
            current_ood_qs_2 = (
                self._critic_network_2(
                    repeat_env_states[:-1],
                    current_ood_actions[:-1],
                )
                - ood_actions_log_prob[:-1]
            )

            next_current_ood_qs_1 = (
                self._critic_network_1(
                    repeat_env_states[:-1],
                    current_ood_actions[1:],
                )
                - ood_actions_log_prob[1:]
            )
            next_current_ood_qs_2 = (
                self._critic_network_2(
                    repeat_env_states[:-1],
                    current_ood_actions[1:],
                )
                - ood_actions_log_prob[1:]
            )

            # Reshape
            ood_qs_1 = tf.reshape(ood_qs_1, (T - 1, B, self._num_ood_actions, N))
            ood_qs_2 = tf.reshape(ood_qs_2, (T - 1, B, self._num_ood_actions, N))
            current_ood_qs_1 = tf.reshape(current_ood_qs_1, (T - 1, B, self._num_ood_actions, N))
            current_ood_qs_2 = tf.reshape(current_ood_qs_2, (T - 1, B, self._num_ood_actions, N))
            next_current_ood_qs_1 = tf.reshape(
                next_current_ood_qs_1, (T - 1, B, self._num_ood_actions, N)
            )
            next_current_ood_qs_2 = tf.reshape(
                next_current_ood_qs_2, (T - 1, B, self._num_ood_actions, N)
            )

            all_ood_qs_1 = tf.concat((ood_qs_1, current_ood_qs_1, next_current_ood_qs_1), axis=2)
            all_ood_qs_2 = tf.concat((ood_qs_2, current_ood_qs_2, next_current_ood_qs_2), axis=2)

            cql_loss_1 = tf.reduce_mean(
                tf.reduce_logsumexp(all_ood_qs_1, axis=2, keepdims=False)
            ) - tf.reduce_mean(qs_1[:-1])
            cql_loss_2 = tf.reduce_mean(
                tf.reduce_logsumexp(all_ood_qs_2, axis=2, keepdims=False)
            ) - tf.reduce_mean(qs_2[:-1])

            critic_loss_1 += self._cql_weight * cql_loss_1
            critic_loss_2 += self._cql_weight * cql_loss_2

            ### END CQL ###
            critic_loss = (critic_loss_1 + critic_loss_2) / 2

            # Policy Loss
            # Unroll online policy
            onlin_actions = unroll_rnn(
                self._policy_network,
                merge_batch_and_agent_dim_of_time_major_sequence(observations),
                merge_batch_and_agent_dim_of_time_major_sequence(resets),
            )
            curr_pol_out = expand_batch_and_agent_dim_of_time_major_sequence(onlin_actions, B, N)

            pred_qvals = self._critic_network_1(env_states, curr_pol_out)

            omar_mu = tf.zeros_like(curr_pol_out) + self._init_omar_mu
            omar_sigma = tf.zeros_like(curr_pol_out) + self._init_omar_sigma

            # Repeat all tensors num_ood_actions times andadd  next to batch dim
            observations = tf.stack(
                [observations] * self._omar_num_samples, axis=2
            )  # next to batch dim
            env_states = tf.stack(
                [env_states] * self._omar_num_samples, axis=2
            )  # next to batch dim

            # Flatten into batch dim
            observations = tf.reshape(observations, (T, -1, *observations.shape[3:]))
            env_states = tf.reshape(env_states, (T, -1, *env_states.shape[3:]))

            last_top_k_qvals, last_elite_acs = None, None
            for iter_idx in range(self._omar_iters):
                dist = tfp.distributions.Normal(omar_mu, omar_sigma)
                cem_sampled_acs = dist.sample((self._omar_num_samples,))
                cem_sampled_acs = tf.transpose(cem_sampled_acs, (1, 2, 0, 3, 4))
                cem_sampled_acs = tf.clip_by_value(cem_sampled_acs, -1.0, 1.0)

                formatted_cem_sampled_acs = tf.reshape(
                    cem_sampled_acs, (T, -1, *cem_sampled_acs.shape[3:])
                )
                all_pred_qvals = self._critic_network_1(env_states, formatted_cem_sampled_acs)
                all_pred_qvals = tf.reshape(all_pred_qvals, (T, B, self._omar_num_samples, N))
                all_pred_qvals = tf.transpose(all_pred_qvals, (0, 1, 3, 2))
                cem_sampled_acs = tf.transpose(cem_sampled_acs, (0, 1, 3, 4, 2))

                if iter_idx > 0:
                    all_pred_qvals = tf.concat((all_pred_qvals, last_top_k_qvals), axis=-1)  # type: ignore
                    cem_sampled_acs = tf.concat((cem_sampled_acs, last_elite_acs), axis=-1)  # type: ignore

                top_k_qvals, top_k_inds = tf.math.top_k(all_pred_qvals, self._omar_num_elites)
                elite_ac_inds = tf.stack([top_k_inds] * A, axis=-2)
                elite_acs = tf.gather(cem_sampled_acs, elite_ac_inds, batch_dims=-1)

                last_top_k_qvals, last_elite_acs = top_k_qvals, elite_acs

                updated_mu = tf.reduce_mean(elite_acs, axis=-1)
                updated_sigma = tf.math.reduce_std(elite_acs, axis=-1)

                omar_mu = updated_mu
                omar_sigma = updated_sigma

            top_qvals, top_inds = tf.math.top_k(all_pred_qvals, self._omar_num_elites)
            top_ac_inds = tf.stack([top_k_inds] * A, axis=-2)
            top_acs = tf.gather(cem_sampled_acs, top_ac_inds, batch_dims=-1)

            cem_qvals = top_qvals
            pol_qvals = pred_qvals
            cem_acs = top_acs
            pol_acs = tf.expand_dims(curr_pol_out, axis=-1)

            candidate_qvals = tf.concat([pol_qvals, cem_qvals], -1)
            candidate_acs = tf.concat([pol_acs, cem_acs], -1)

            max_inds = tf.argmax(candidate_qvals, axis=-1)
            max_ac_inds = tf.expand_dims(tf.stack([max_inds] * A, axis=-1), axis=-1)

            max_acs = tf.gather(candidate_acs, max_ac_inds, batch_dims=-1)
            max_acs = tf.stop_gradient(tf.reshape(max_acs, max_acs.shape[:-1]))

            policy_loss = (
                self._omar_coe
                * tf.reduce_mean(tf.reduce_mean((curr_pol_out - max_acs) ** 2, axis=-1))
                - (1 - self._omar_coe) * tf.reduce_mean(tf.squeeze(pred_qvals))
                + tf.reduce_mean(tf.reduce_mean(curr_pol_out**2, axis=-1)) * 1e-3
            )

        # Train critics
        variables = (
            *self._critic_network_1.trainable_variables,
            *self._critic_network_2.trainable_variables,
        )
        gradients = tape.gradient(critic_loss, variables)
        self._critic_optimizer.apply(gradients, variables)

        # Train policy
        variables = (*self._policy_network.trainable_variables,)
        gradients = tape.gradient(policy_loss, variables)
        self._policy_optimizer.apply(gradients, variables)

        # Update target networks
        online_variables = (
            *self._critic_network_1.variables,
            *self._critic_network_2.variables,
            *self._policy_network.variables,
        )
        target_variables = (
            *self._target_critic_network_1.variables,
            *self._target_critic_network_2.variables,
            *self._target_policy_network.variables,
        )
        self._update_target_network(
            online_variables,
            target_variables,
        )

        del tape

        logs = {
            "Mean Q-values": tf.reduce_mean((qs_1 + qs_2) / 2),
            "Mean Critic Loss": (critic_loss),
            "Policy Loss": policy_loss,
            "CQL Loss": cql_loss_1,
        }

        return logs<|MERGE_RESOLUTION|>--- conflicted
+++ resolved
@@ -78,21 +78,14 @@
         self._init_omar_mu, self._init_omar_sigma = 0.0, omar_sigma
 
     @tf.function(jit_compile=True)  # NOTE: comment this out if using debugger
-<<<<<<< HEAD
-    def _tf_train_step(self, batch: Dict[str, Tensor]) -> Dict[str, Numeric]:
-        batch = batched_agents(self._environment.possible_agents, batch)
-=======
-    def _tf_train_step(self, batch):
-        # batch = batched_agents(self._environment.possible_agents, batch)
->>>>>>> 273c679d
-
+    def _tf_train_step(self, experience: Dict[str, Tensor]) -> Dict[str, Numeric]:
         # Unpack the batch
-        observations = batch["observations"]  # (B,T,N,O)
-        actions = batch["actions"]  # (B,T,N,A)
-        env_states = batch["infos"]["state"]   # (B,T,S)
-        rewards = batch["rewards"]  # (B,T,N)
-        truncations = batch["truncations"]  # (B,T,N)
-        terminals = batch["terminals"]  # (B,T,N)
+        observations = experience["observations"]  # (B,T,N,O)
+        actions = experience["actions"]  # (B,T,N,A)
+        env_states = experience["infos"]["state"]   # (B,T,S)
+        rewards = experience["rewards"]  # (B,T,N)
+        truncations = experience["truncations"]  # (B,T,N)
+        terminals = experience["terminals"]  # (B,T,N)
 
         # When to reset the RNN hidden state
         resets = tf.maximum(terminals, truncations)  # equivalent to logical 'or'
