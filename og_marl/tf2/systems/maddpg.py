# Copyright 2023 InstaDeep Ltd. All rights reserved.

# Licensed under the Apache License, Version 2.0 (the "License");
# you may not use this file except in compliance with the License.
# You may obtain a copy of the License at

#     http://www.apache.org/licenses/LICENSE-2.0

# Unless required by applicable law or agreed to in writing, software
# distributed under the License is distributed on an "AS IS" BASIS,
# WITHOUT WARRANTIES OR CONDITIONS OF ANY KIND, either express or implied.
# See the License for the specific language governing permissions and
# limitations under the License.

"""Implementation of MADDPG+CQL"""
import copy
from typing import Dict, Optional, Sequence, Tuple

import numpy as np
import sonnet as snt
import tensorflow as tf
import tree
from chex import Numeric
from tensorflow import Tensor, Variable

from og_marl.environments.base import BaseEnvironment
from og_marl.loggers import BaseLogger
from og_marl.replay_buffers import Experience
from og_marl.tf2.systems.base import BaseMARLSystem
from og_marl.tf2.utils import (
    batch_concat_agent_id_to_obs,
    batched_agents,
    concat_agent_id_to_obs,
    expand_batch_and_agent_dim_of_time_major_sequence,
    merge_batch_and_agent_dim_of_time_major_sequence,
    switch_two_leading_dims,
    unroll_rnn,
)


class StateAndJointActionCritic(snt.Module):
    def __init__(self, num_agents: int, num_actions: int):
        self.N = num_agents
        self.A = num_actions

        self._critic_network = snt.Sequential(
            [
                snt.Linear(256),
                tf.keras.layers.ReLU(),
                snt.Linear(256),
                tf.keras.layers.ReLU(),
                snt.Linear(1),
            ]
        )

        super().__init__()

    def __call__(
        self,
        states: Tensor,
        agent_actions: Tensor,
        other_actions: Tensor,
        stop_other_actions_gradient: bool = True,
    ) -> Tensor:
        """Forward pass of critic network.

        observations [T,B,N,O]
        states [T,B,S]
        agent_actions [T,B,N,A]: the actions the agent took.
        other_actions [T,B,N,A]: the actions the other agents took.
        """
        if stop_other_actions_gradient:
            other_actions = tf.stop_gradient(other_actions)

        # Make joint action
        joint_actions = make_joint_action(agent_actions, other_actions)

        # Repeat states for each agent
        states = tf.stack([states] * self.N, axis=2)  # [T,B,S] -> [T,B,N,S]

        # Concat states and joint actions
        critic_input = tf.concat([states, joint_actions], axis=-1)

        # Concat agent IDs to critic input
        # critic_input = batch_concat_agent_id_to_obs(critic_input)

        q_values: Tensor = self._critic_network(critic_input)

        return q_values


def make_joint_action(agent_actions: Tensor, other_actions: Tensor) -> Tensor:
    """Method to construct the joint action.

    agent_actions [T,B,N,A]: tensor of actions the agent took. Usually
        the actions from the learnt policy network.
    other_actions [[T,B,N,A]]: tensor of actions the agent took. Usually
        the actions from the replay buffer.
    """
    T, B, N, A = agent_actions.shape[:4]  # (B,N,A)
    all_joint_actions = []
    for i in range(N):  # type: ignore
        one_hot = tf.expand_dims(
            tf.cast(tf.stack([tf.stack([tf.one_hot(i, N)] * B, axis=0)] * T, axis=0), "bool"),  # type: ignore
            axis=-1,
        )
        joint_action = tf.where(one_hot, agent_actions, other_actions)
        joint_action = tf.reshape(joint_action, (T, B, N * A))  # type: ignore
        all_joint_actions.append(joint_action)
    all_joint_actions: Tensor = tf.stack(all_joint_actions, axis=2)

    return all_joint_actions


class MADDPGSystem(BaseMARLSystem):

    """Independent Deep Recurrent Q-Networs System"""

    def __init__(
        self,
        environment: BaseEnvironment,
        logger: BaseLogger,
        linear_layer_dim: int = 100,
        recurrent_layer_dim: int = 100,
        discount: float = 0.99,
        target_update_rate: float = 0.005,
        critic_learning_rate: float = 3e-4,
        policy_learning_rate: float = 1e-3,
        add_agent_id_to_obs: bool = True,
        random_exploration_timesteps: int = 50_000,
    ):
        super().__init__(
            environment, logger, add_agent_id_to_obs=add_agent_id_to_obs, discount=discount
        )

        self._linear_layer_dim = linear_layer_dim
        self._recurrent_layer_dim = recurrent_layer_dim

        # Policy network
        self._policy_network = snt.DeepRNN(
            [
                snt.Linear(linear_layer_dim),
                tf.nn.relu,
                snt.GRU(recurrent_layer_dim),
                tf.nn.relu,
                snt.Linear(self._environment._num_actions),
                tf.nn.tanh,
            ]
        )  # shared network for all agents

        # Target policy network
        self._target_policy_network = copy.deepcopy(self._policy_network)

        # Critic network
        self._critic_network_1 = StateAndJointActionCritic(
            len(self._environment.possible_agents), self._environment._num_actions
        )  # shared network for all agents
        self._critic_network_2 = copy.deepcopy(self._critic_network_1)

        # Target critic network
        self._target_critic_network_1 = copy.deepcopy(self._critic_network_1)
        self._target_critic_network_2 = copy.deepcopy(self._critic_network_1)
        self._target_update_rate = target_update_rate

        # Optimizers
        self._critic_optimizer = snt.optimizers.RMSProp(learning_rate=critic_learning_rate)
        self._policy_optimizer = snt.optimizers.RMSProp(learning_rate=policy_learning_rate)

        # Exploration
        self._random_exploration_timesteps = tf.Variable(tf.constant(random_exploration_timesteps))

        # Reset the recurrent neural network
        self._rnn_states = {
            agent: self._policy_network.initial_state(1)
            for agent in self._environment.possible_agents
        }

    def reset(self) -> None:
        """Called at the start of a new episode."""
        # Reset the recurrent neural network
        self._rnn_states = {
            agent: self._policy_network.initial_state(1)
            for agent in self._environment.possible_agents
        }
        return

    def select_actions(
        self,
        observations: Dict[str, np.ndarray],
        legal_actions: Optional[Dict[str, np.ndarray]] = None,
        explore: bool = True,
    ) -> np.ndarray:
        actions, next_rnn_states = self._tf_select_actions(observations, self._rnn_states, explore)
        self._rnn_states = next_rnn_states
        return tree.map_structure(  # type: ignore
            lambda x: x[0].numpy(), actions
        )  # convert to numpy and squeeze batch dim

    @tf.function()
    def _tf_select_actions(
        self,
        observations: Dict[str, Tensor],
        rnn_states: Dict[str, Tensor],
        explore: bool = False,
    ) -> Tuple[Dict[str, Tensor], Dict[str, Tensor]]:
        actions = {}
        next_rnn_states = {}
        for i, agent in enumerate(self._environment.possible_agents):
            agent_observation = observations[agent]
            if self._add_agent_id_to_obs:
                agent_observation = concat_agent_id_to_obs(
                    agent_observation, i, len(self._environment.possible_agents)
                )
            agent_observation = tf.expand_dims(agent_observation, axis=0)  # add batch dimension
            action, next_rnn_states[agent] = self._policy_network(
                agent_observation, rnn_states[agent]
            )

            # Add exploration noise
            if explore:
                if self._random_exploration_timesteps > 0:
                    action = tf.random.uniform(action.shape, -1, 1, dtype=action.dtype)
                    self._random_exploration_timesteps.assign_sub(1)
                else:
                    noise = tf.random.normal(action.shape, 0.0, 0.2)  # TODO: make variable
                    action = tf.clip_by_value(action + noise, -1, 1)

            # Store agent action
            actions[agent] = action

        return actions, next_rnn_states

    def train_step(self, experience: Experience) -> Dict[str, Numeric]:
        logs = self._tf_train_step(experience)
        return logs  # type: ignore

    @tf.function(jit_compile=True)  # NOTE: comment this out if using debugger
<<<<<<< HEAD
    def _tf_train_step(self, experience: Dict[str, Tensor]) -> Dict[str, Numeric]:
        batch = batched_agents(self._environment.possible_agents, experience)
=======
    def _tf_train_step(self, experience):
        # batch = batched_agents(self._environment.possible_agents, experience)
        batch = experience
>>>>>>> 273c679d

        # Unpack the batch
        observations = batch["observations"]  # (B,T,N,O)
        actions = batch["actions"]  # (B,T,N,A)
        env_states = batch["infos"]["state"]   # (B,T,S)
        rewards = batch["rewards"]  # (B,T,N)
        truncations = tf.cast(batch["truncations"], "float32")  # (B,T,N)
        terminals = tf.cast(batch["terminals"], "float32")  # (B,T,N)

        # When to reset the RNN hidden state
        resets = tf.maximum(terminals, truncations)  # equivalent to logical 'or'

        # Get dims
        B, T, N = actions.shape[:3]

        # Maybe add agent ids to observation
        if self._add_agent_id_to_obs:
            observations = batch_concat_agent_id_to_obs(observations)

        # Make time-major
        observations = switch_two_leading_dims(observations)
        replay_actions = switch_two_leading_dims(actions)
        rewards = switch_two_leading_dims(rewards)
        terminals = switch_two_leading_dims(terminals)
        env_states = switch_two_leading_dims(env_states)
        resets = switch_two_leading_dims(resets)

        # Unroll target policy
        target_actions = unroll_rnn(
            self._target_policy_network,
            merge_batch_and_agent_dim_of_time_major_sequence(observations),
            merge_batch_and_agent_dim_of_time_major_sequence(resets),
        )
        target_actions = expand_batch_and_agent_dim_of_time_major_sequence(target_actions, B, N)

        # Target critics
        target_qs_1 = self._target_critic_network_1(env_states, target_actions, target_actions)
        target_qs_2 = self._target_critic_network_2(env_states, target_actions, target_actions)

        # Take minimum between two target critics
        target_qs = tf.minimum(target_qs_1, target_qs_2)

        # Compute Bellman targets
        targets = rewards[:-1] + self._discount * (1 - terminals[:-1]) * tf.squeeze(
            target_qs[1:], axis=-1
        )

        # Do forward passes through the networks and calculate the losses
        with tf.GradientTape(persistent=True) as tape:
            # Online critics
            qs_1 = tf.squeeze(
                self._critic_network_1(env_states, replay_actions, replay_actions),
                axis=-1,
            )
            qs_2 = tf.squeeze(
                self._critic_network_2(env_states, replay_actions, replay_actions),
                axis=-1,
            )

            # Squared TD-error
            critic_loss_1 = tf.reduce_mean(0.5 * (targets - qs_1[:-1]) ** 2)
            critic_loss_2 = tf.reduce_mean(0.5 * (targets - qs_2[:-1]) ** 2)
            critic_loss = (critic_loss_1 + critic_loss_2) / 2

            # Policy Loss
            # Unroll online policy
            online_actions = unroll_rnn(
                self._policy_network,
                merge_batch_and_agent_dim_of_time_major_sequence(observations),
                merge_batch_and_agent_dim_of_time_major_sequence(resets),
            )
            online_actions = expand_batch_and_agent_dim_of_time_major_sequence(online_actions, B, N)

            qs_1 = self._critic_network_1(env_states, online_actions, replay_actions)
            qs_2 = self._critic_network_2(env_states, online_actions, replay_actions)
            qs = tf.minimum(qs_1, qs_2)

            policy_loss = -tf.squeeze(qs, axis=-1) + 1e-3 * tf.reduce_mean(online_actions**2)

            # Masked mean
            policy_loss = tf.reduce_mean(policy_loss)

        # Train critics
        variables = (
            *self._critic_network_1.trainable_variables,
            *self._critic_network_2.trainable_variables,
        )
        gradients = tape.gradient(critic_loss, variables)
        self._critic_optimizer.apply(gradients, variables)

        # Train policy
        variables = (*self._policy_network.trainable_variables,)
        gradients = tape.gradient(policy_loss, variables)
        self._policy_optimizer.apply(gradients, variables)

        # Update target networks
        online_variables = (
            *self._critic_network_1.variables,
            *self._critic_network_2.variables,
            *self._policy_network.variables,
        )
        target_variables = (
            *self._target_critic_network_1.variables,
            *self._target_critic_network_2.variables,
            *self._target_policy_network.variables,
        )
        self._update_target_network(
            online_variables,
            target_variables,
        )

        del tape

        logs = {
            "Mean Q-values": tf.reduce_mean((qs_1 + qs_2) / 2),
            "Mean Critic Loss": (critic_loss),
            "Policy Loss": policy_loss,
        }

        return logs

    def _update_target_network(
        self,
        online_variables: Sequence[Variable],
        target_variables: Sequence[Variable],
    ) -> None:
        """Update the target networks."""
        tau = self._target_update_rate
        for src, dest in zip(online_variables, target_variables):
            dest.assign(dest * (1.0 - tau) + src * tau)<|MERGE_RESOLUTION|>--- conflicted
+++ resolved
@@ -235,22 +235,14 @@
         return logs  # type: ignore
 
     @tf.function(jit_compile=True)  # NOTE: comment this out if using debugger
-<<<<<<< HEAD
     def _tf_train_step(self, experience: Dict[str, Tensor]) -> Dict[str, Numeric]:
-        batch = batched_agents(self._environment.possible_agents, experience)
-=======
-    def _tf_train_step(self, experience):
-        # batch = batched_agents(self._environment.possible_agents, experience)
-        batch = experience
->>>>>>> 273c679d
-
         # Unpack the batch
-        observations = batch["observations"]  # (B,T,N,O)
-        actions = batch["actions"]  # (B,T,N,A)
-        env_states = batch["infos"]["state"]   # (B,T,S)
-        rewards = batch["rewards"]  # (B,T,N)
-        truncations = tf.cast(batch["truncations"], "float32")  # (B,T,N)
-        terminals = tf.cast(batch["terminals"], "float32")  # (B,T,N)
+        observations = experience["observations"]  # (B,T,N,O)
+        actions = experience["actions"]  # (B,T,N,A)
+        env_states = experience["infos"]["state"]   # (B,T,S)
+        rewards = experience["rewards"]  # (B,T,N)
+        truncations = tf.cast(experience["truncations"], "float32")  # (B,T,N)
+        terminals = tf.cast(experience["terminals"], "float32")  # (B,T,N)
 
         # When to reset the RNN hidden state
         resets = tf.maximum(terminals, truncations)  # equivalent to logical 'or'
