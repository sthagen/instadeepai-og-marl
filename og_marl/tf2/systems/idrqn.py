# Copyright 2023 InstaDeep Ltd. All rights reserved.

# Licensed under the Apache License, Version 2.0 (the "License");
# you may not use this file except in compliance with the License.
# You may obtain a copy of the License at

#     http://www.apache.org/licenses/LICENSE-2.0

# Unless required by applicable law or agreed to in writing, software
# distributed under the License is distributed on an "AS IS" BASIS,
# WITHOUT WARRANTIES OR CONDITIONS OF ANY KIND, either express or implied.
# See the License for the specific language governing permissions and
# limitations under the License.

"""Implementation of independent Q-learning (DRQN style)"""
import copy

import sonnet as snt
import tensorflow as tf
import tree

from og_marl.tf2.systems.base import BaseMARLSystem
from og_marl.tf2.utils import (
    batch_concat_agent_id_to_obs,
    batched_agents,
    concat_agent_id_to_obs,
    expand_batch_and_agent_dim_of_time_major_sequence,
    gather,
    merge_batch_and_agent_dim_of_time_major_sequence,
    switch_two_leading_dims,
    unroll_rnn,
)


class IDRQNSystem(BaseMARLSystem):

    """Independent Deep Recurrent Q-Networs System"""

    def __init__(
        self,
        environment,
        logger,
        linear_layer_dim=64,
        recurrent_layer_dim=64,
        discount=0.99,
        target_update_period=200,
        learning_rate=3e-4,
        eps_min=0.05,
        eps_decay_timesteps=50_000,
        add_agent_id_to_obs=False,
    ):
        super().__init__(
            environment, logger, add_agent_id_to_obs=add_agent_id_to_obs, discount=discount
        )

        # Exploration
        self._eps_dec_timesteps = eps_decay_timesteps
        self._eps_min = eps_min
        self._eps_dec = (1.0 - self._eps_min) / self._eps_dec_timesteps

        # Q-network
        self._q_network = snt.DeepRNN(
            [
                snt.Linear(linear_layer_dim),
                tf.nn.relu,
                snt.GRU(recurrent_layer_dim),
                tf.nn.relu,
                snt.Linear(self._environment._num_actions),
            ]
        )  # shared network for all agents

        # Target Q-network
        self._target_q_network = copy.deepcopy(self._q_network)
        self._target_update_period = target_update_period
        self._train_step_ctr = 0

        # Optimizer
        self._optimizer = snt.optimizers.Adam(learning_rate=learning_rate)

        # Reset the recurrent neural network
        self._rnn_states = {
            agent: self._q_network.initial_state(1) for agent in self._environment.possible_agents
        }

    def reset(self):
        """Called at the start of a new episode."""
        # Reset the recurrent neural network
        self._rnn_states = {
            agent: self._q_network.initial_state(1) for agent in self._environment.possible_agents
        }

        return

    def select_actions(self, observations, legal_actions=None, explore=True):
        if explore:
            self._env_step_ctr += 1.0

        env_step_ctr, observations, legal_actions = tree.map_structure(
            tf.convert_to_tensor, (self._env_step_ctr, observations, legal_actions)
        )
        actions, next_rnn_states = self._tf_select_actions(
            env_step_ctr, observations, legal_actions, self._rnn_states, explore
        )
        self._rnn_states = next_rnn_states
        return tree.map_structure(
            lambda x: x.numpy(), actions
        )  # convert to numpy and squeeze batch dim

    @tf.function(jit_compile=True)
    def _tf_select_actions(self, env_step_ctr, observations, legal_actions, rnn_states, explore):
        actions = {}
        next_rnn_states = {}
        for i, agent in enumerate(self._environment.possible_agents):
            agent_observation = observations[agent]
            if self._add_agent_id_to_obs:
                agent_observation = concat_agent_id_to_obs(
                    agent_observation, i, len(self._environment.possible_agents)
                )
            agent_observation = tf.expand_dims(agent_observation, axis=0)  # add batch dimension
            q_values, next_rnn_states[agent] = self._q_network(agent_observation, rnn_states[agent])

            agent_legal_actions = legal_actions[agent]
            masked_q_values = tf.where(
                tf.equal(agent_legal_actions, 1),
                q_values[0],
                -99999999,
            )
            greedy_action = tf.argmax(masked_q_values)

            epsilon = tf.maximum(1.0 - self._eps_dec * env_step_ctr, self._eps_min)

            greedy_logits = tf.math.log(tf.one_hot(greedy_action, masked_q_values.shape[-1]))
            logits = (1.0 - epsilon) * greedy_logits + epsilon * tf.math.log(agent_legal_actions)
            logits = tf.expand_dims(logits, axis=0)

            if explore:
                action = tf.random.categorical(logits, num_samples=1)
            else:
                action = greedy_action

            # Max Q-value over legal actions
            actions[agent] = action

        return actions, next_rnn_states

    def train_step(self, experience):
        self._train_step_ctr += 1
        logs = self._tf_train_step(tf.convert_to_tensor(self._train_step_ctr), experience)
        return logs

    @tf.function(jit_compile=True)  # NOTE: comment this out if using debugger
    def _tf_train_step(self, train_step_ctr, experience):
        experience = batched_agents(self._environment.possible_agents, experience)

        # Unpack the batch
<<<<<<< HEAD
        observations = experience["observations"] # (B,T,N,O)
        actions = experience["actions"] # (B,T,N)
        rewards = experience["rewards"] # (B,T,N)
        truncations = tf.cast(experience["truncations"], "float32") # (B,T,N)
        terminals = tf.cast(experience["terminals"], "float32") # (B,T,N)
        zero_padding_mask = experience["mask"] # (B,T)
=======
        observations = experience["observations"]  # (B,T,N,O)
        actions = experience["actions"]  # (B,T,N)
        rewards = experience["rewards"]  # (B,T,N)
        truncations = tf.cast(experience["truncations"], "float32")  # (B,T,N)
        terminals = tf.cast(experience["terminals"], "float32")  # (B,T,N)
        zero_padding_mask = experience["mask"]  # (B,T)
>>>>>>> 3af16192
        legal_actions = experience["legals"]  # (B,T,N,A)

        # When to reset the RNN hidden state
        resets = tf.maximum(terminals, truncations)  # equivalent to logical 'or'

        # Get dims
        B, T, N, A = legal_actions.shape

        # Maybe add agent ids to observation
        if self._add_agent_id_to_obs:
            observations = batch_concat_agent_id_to_obs(observations)

        # Make time-major
        observations = switch_two_leading_dims(observations)
        resets = switch_two_leading_dims(resets)

        # Merge batch_dim and agent_dim
        observations = merge_batch_and_agent_dim_of_time_major_sequence(observations)
        resets = merge_batch_and_agent_dim_of_time_major_sequence(resets)

        # Unroll target network
        target_qs_out = unroll_rnn(self._target_q_network, observations, resets)

        # Expand batch and agent_dim
        target_qs_out = expand_batch_and_agent_dim_of_time_major_sequence(target_qs_out, B, N)

        # Make batch-major again
        target_qs_out = switch_two_leading_dims(target_qs_out)

        with tf.GradientTape() as tape:
            # Unroll online network
            qs_out = unroll_rnn(self._q_network, observations, resets)

            # Expand batch and agent_dim
            qs_out = expand_batch_and_agent_dim_of_time_major_sequence(qs_out, B, N)

            # Make batch-major again
            qs_out = switch_two_leading_dims(qs_out)

            # Pick the Q-Values for the actions taken by each agent
            chosen_action_qs = gather(qs_out, tf.cast(actions, "int32"), axis=3, keepdims=False)

            # Max over target Q-Values/ Double q learning
            qs_out_selector = tf.where(
                tf.cast(legal_actions, "bool"), qs_out, -9999999
            )  # legal action masking
            cur_max_actions = tf.argmax(qs_out_selector, axis=3)
            target_max_qs = gather(target_qs_out, cur_max_actions, axis=-1, keepdims=False)

            # Compute targets
            targets = (
                rewards[:, :-1] + (1 - terminals[:, :-1]) * self._discount * target_max_qs[:, 1:]
            )
            targets = tf.stop_gradient(targets)

            # Chop off last time step
            chosen_action_qs = chosen_action_qs[:, :-1]  # shape=(B,T-1)

            # TD-Error Loss
            loss = 0.5 * tf.square(targets - chosen_action_qs)

            # Mask out zero-padded timesteps
            loss = self._apply_mask(loss, zero_padding_mask)

        # Get trainable variables
        variables = (*self._q_network.trainable_variables,)

        # Compute gradients.
        gradients = tape.gradient(loss, variables)

        # Apply gradients.
        self._optimizer.apply(gradients, variables)

        # Online variables
        online_variables = (*self._q_network.variables,)

        # Get target variables
        target_variables = (*self._target_q_network.variables,)

        # Maybe update target network
        self._update_target_network(train_step_ctr, online_variables, target_variables)

        return {
            "Loss": loss,
            "Mean Q-values": tf.reduce_mean(qs_out),
            "Mean Chosen Q-values": tf.reduce_mean(chosen_action_qs),
        }

    def get_stats(self):
        return {"Epsilon": max(1.0 - self._env_step_ctr * self._eps_dec, self._eps_min)}

    def _apply_mask(self, loss, mask):
        mask = tf.expand_dims(mask, axis=-1)
        mask = tf.broadcast_to(mask[:, :-1], loss.shape)
        loss = tf.reduce_sum(loss * mask) / tf.reduce_sum(mask)
        return loss

    def _update_target_network(self, train_step, online_variables, target_variables):
        """Update the target networks."""
        if train_step % self._target_update_period == 0:
            for src, dest in zip(online_variables, target_variables):
                dest.assign(src)

        # tau = self._target_update_rate
        # for src, dest in zip(online_variables, target_variables):
        #     dest.assign(dest * (1.0 - tau) + src * tau)<|MERGE_RESOLUTION|>--- conflicted
+++ resolved
@@ -153,21 +153,12 @@
         experience = batched_agents(self._environment.possible_agents, experience)
 
         # Unpack the batch
-<<<<<<< HEAD
-        observations = experience["observations"] # (B,T,N,O)
-        actions = experience["actions"] # (B,T,N)
-        rewards = experience["rewards"] # (B,T,N)
-        truncations = tf.cast(experience["truncations"], "float32") # (B,T,N)
-        terminals = tf.cast(experience["terminals"], "float32") # (B,T,N)
-        zero_padding_mask = experience["mask"] # (B,T)
-=======
         observations = experience["observations"]  # (B,T,N,O)
         actions = experience["actions"]  # (B,T,N)
         rewards = experience["rewards"]  # (B,T,N)
         truncations = tf.cast(experience["truncations"], "float32")  # (B,T,N)
         terminals = tf.cast(experience["terminals"], "float32")  # (B,T,N)
         zero_padding_mask = experience["mask"]  # (B,T)
->>>>>>> 3af16192
         legal_actions = experience["legals"]  # (B,T,N,A)
 
         # When to reset the RNN hidden state
