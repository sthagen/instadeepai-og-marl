# Copyright 2023 InstaDeep Ltd. All rights reserved.

# Licensed under the Apache License, Version 2.0 (the "License");
# you may not use this file except in compliance with the License.
# You may obtain a copy of the License at

#     http://www.apache.org/licenses/LICENSE-2.0

# Unless required by applicable law or agreed to in writing, software
# distributed under the License is distributed on an "AS IS" BASIS,
# WITHOUT WARRANTIES OR CONDITIONS OF ANY KIND, either express or implied.
# See the License for the specific language governing permissions and
# limitations under the License.
from typing import Dict

import numpy as np
from gymnasium.spaces import Box, Discrete
from pettingzoo.sisl import pursuit_v4

from og_marl.environments.base import BaseEnvironment, Observations, ResetReturn, StepReturn


class Pursuit(BaseEnvironment):

    """Environment wrapper for Pursuit."""

    def __init__(self) -> None:
<<<<<<< HEAD
        """Constructor."""
        self._environment = black_death_v3(pursuit_v4.parallel_env())
=======
        """Constructor for Pursuit"""
        self._environment = pursuit_v4.parallel_env()
>>>>>>> 112f8d72
        self.possible_agents = self._environment.possible_agents
        self._num_actions = 5
        self._obs_dim = (7, 7, 3)

        self.action_spaces = {agent: Discrete(self._num_actions) for agent in self.possible_agents}
        self.observation_spaces = {
            agent: Box(-np.inf, np.inf, (*self._obs_dim,)) for agent in self.possible_agents
        }

        self._legals = {
            agent: np.ones((self._num_actions,), "int32") for agent in self.possible_agents
        }

        self.info_spec = {"state": np.zeros(8 * 2 + 30 * 2, "float32"), "legals": self._legals}

        self.max_episode_length = 500

    def reset(self) -> ResetReturn:
        """Resets the env."""
        # Reset the environment
        observations, _ = self._environment.reset()  # type: ignore

        # Global state
        env_state = self._create_state_representation(observations)

        # Infos
        info = {"state": env_state, "legals": self._legals}

        return observations, info

    def step(self, actions: Dict[str, np.ndarray]) -> StepReturn:
        """Steps in env."""
        # Step the environment
        observations, rewards, terminals, truncations, _ = self._environment.step(actions)

        # Global state
        env_state = self._create_state_representation(observations)

        # Extra infos
        info = {"state": env_state, "legals": self._legals}

<<<<<<< HEAD
    def _convert_observations(self, observations: Observations, done: bool) -> Observations:
        """Convert observations to OLT format. TODO

        Args:
            observations (Observations): _description_
            done (bool): _description_

        Returns:
            Observations: _description_
        """
        return observations
=======
        return observations, rewards, terminals, truncations, info
>>>>>>> 112f8d72

    def _create_state_representation(self, observations: Observations) -> np.ndarray:
        """Create state representation from observations.

        Args:
            observations (Observations): Observations from the environment.

        Returns:
            np.ndarray: State representation.
        """
        pursuer_pos = [
            agent.current_position() for agent in self._environment.aec_env.env.env.env.pursuers
        ]
        evader_pos = [
            agent.current_position() for agent in self._environment.aec_env.env.env.env.evaders
        ]
        while len(evader_pos) < 30:
            evader_pos.append(np.array([-1, -1], dtype=np.int32))
        state = np.concatenate(tuple(pursuer_pos + evader_pos), axis=-1).astype("float32")
        state = state / 16  # normalize

        return state  # type: ignore<|MERGE_RESOLUTION|>--- conflicted
+++ resolved
@@ -25,13 +25,8 @@
     """Environment wrapper for Pursuit."""
 
     def __init__(self) -> None:
-<<<<<<< HEAD
-        """Constructor."""
-        self._environment = black_death_v3(pursuit_v4.parallel_env())
-=======
         """Constructor for Pursuit"""
         self._environment = pursuit_v4.parallel_env()
->>>>>>> 112f8d72
         self.possible_agents = self._environment.possible_agents
         self._num_actions = 5
         self._obs_dim = (7, 7, 3)
@@ -73,21 +68,7 @@
         # Extra infos
         info = {"state": env_state, "legals": self._legals}
 
-<<<<<<< HEAD
-    def _convert_observations(self, observations: Observations, done: bool) -> Observations:
-        """Convert observations to OLT format. TODO
-
-        Args:
-            observations (Observations): _description_
-            done (bool): _description_
-
-        Returns:
-            Observations: _description_
-        """
-        return observations
-=======
         return observations, rewards, terminals, truncations, info
->>>>>>> 112f8d72
 
     def _create_state_representation(self, observations: Observations) -> np.ndarray:
         """Create state representation from observations.
