--- conflicted
+++ resolved
@@ -28,19 +28,13 @@
         self.info_spec: Dict[str, Any] = {}
 
     def reset(self) -> ResetReturn:
-<<<<<<< HEAD
         """Resets the environment.
 
         Returns:
             ResetReturn: the initial observations and info.
         """
         # Reset the underlying environment
-        observations = self._environment.reset()  # type: ignore
-=======
-        """Resets the env."""
-        # Reset the environment
         observations, _ = self._environment.reset()  # type: ignore
->>>>>>> 112f8d72
 
         # Global state
         env_state = self._create_state_representation(observations)
