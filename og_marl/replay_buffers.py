--- conflicted
+++ resolved
@@ -12,12 +12,10 @@
 # See the License for the specific language governing permissions and
 # limitations under the License.
 
-<<<<<<< HEAD
 import numpy as np
 import jax
 import jax.numpy as jnp
 import flashbax as fbx
-import cpprb
 from flashbax.vault import Vault
 import tree
 
@@ -67,127 +65,4 @@
         return batch.experience
     
     def populate_from_vault(self, vault_name, vault_uid, vault_rel_dir="vaults"):
-        self._buffer_state = Vault(vault_name, vault_uid=vault_uid, rel_dir=vault_rel_dir).read()
-
-class SequenceCPPRB:
-=======
-import cpprb
-import numpy as np
-import tree
-
->>>>>>> 6de4f92b
-
-class SequenceCPPRB:
-    def __init__(self, environment, sequence_length=20, max_size=10_000, batch_size=32):
-        self._environment = environment
-        self._sequence_length = sequence_length
-        self._max_size = max_size
-        self._batch_size = batch_size
-        self._info_spec = self._environment.info_spec
-
-        cpprb_env_dict = {}
-        sequence_buffer = {}
-        for agent in environment.possible_agents:
-            obs_shape = self._environment.observation_spaces[agent].shape
-            act_shape = self._environment.action_spaces[agent].shape
-
-            cpprb_env_dict[f"{agent}_observations"] = {"shape": (sequence_length, *obs_shape)}
-            cpprb_env_dict[f"{agent}_actions"] = {"shape": (sequence_length, *act_shape)}
-            cpprb_env_dict[f"{agent}_rewards"] = {"shape": (sequence_length,)}
-            cpprb_env_dict[f"{agent}_terminals"] = {"shape": (sequence_length,)}
-            cpprb_env_dict[f"{agent}_truncations"] = {"shape": (sequence_length,)}
-
-            sequence_buffer[f"{agent}_observations"] = np.zeros(
-                (sequence_length, *obs_shape), "float32"
-            )
-            sequence_buffer[f"{agent}_actions"] = np.zeros((sequence_length, *act_shape), "float32")
-            sequence_buffer[f"{agent}_rewards"] = np.zeros((sequence_length,), "float32")
-            sequence_buffer[f"{agent}_terminals"] = np.zeros((sequence_length,), "float32")
-            sequence_buffer[f"{agent}_truncations"] = np.zeros((sequence_length,), "float32")
-
-            if "legals" in self._info_spec:
-                legals_shape = self._info_spec["legals"][agent].shape
-                cpprb_env_dict[f"{agent}_legals"] = {"shape": (sequence_length, *legals_shape)}
-                sequence_buffer[f"{agent}_legals"] = np.zeros(
-                    (sequence_length, *legals_shape), "float32"
-                )
-
-        cpprb_env_dict["mask"] = {"shape": (sequence_length,)}
-        sequence_buffer["mask"] = np.zeros((sequence_length,), "float32")
-
-        if "state" in self._info_spec:
-            state_shape = self._info_spec["state"].shape
-
-            cpprb_env_dict["state"] = {"shape": (sequence_length, *state_shape)}
-            sequence_buffer["state"] = np.zeros((sequence_length, *state_shape), "float32")
-
-        self._cpprb = cpprb.ReplayBuffer(
-            max_size, env_dict=cpprb_env_dict, default_dtype=np.float32
-        )
-
-        self._sequence_buffer = sequence_buffer
-
-        self._t = 0
-
-    def add(self, observations, actions, rewards, terminals, truncations, infos):
-        for agent in self._environment.possible_agents:
-            self._sequence_buffer[f"{agent}_observations"][self._t] = np.array(
-                observations[agent], "float32"
-            )
-            self._sequence_buffer[f"{agent}_actions"][self._t] = np.array(actions[agent], "float32")
-            self._sequence_buffer[f"{agent}_rewards"][self._t] = np.array(rewards[agent], "float32")
-            self._sequence_buffer[f"{agent}_terminals"][self._t] = np.array(
-                terminals[agent], "float32"
-            )
-            self._sequence_buffer[f"{agent}_truncations"][self._t] = np.array(
-                truncations[agent], "float32"
-            )
-
-            if "legals" in infos:
-                self._sequence_buffer[f"{agent}_legals"][self._t] = np.array(
-                    infos["legals"][agent], "float32"
-                )
-
-        self._sequence_buffer["mask"][self._t] = np.array(1, "float32")
-
-        if "state" in infos:
-            self._sequence_buffer["state"][self._t] = np.array(infos["state"], "float32")
-
-        self._t += 1
-
-        if self._t == self._sequence_length:
-            self._push_to_cpprb()
-            self._t = 0
-
-    def end_of_episode(self):
-        if self._t > 0:
-            self._zero_pad()
-            self._push_to_cpprb()
-
-        self._cpprb.on_episode_end()
-
-        self._t = 0
-
-    def populate_from_dataset(self, dataset):
-        dataset = dataset.batch(128)
-        for batch in dataset:
-            batch = tree.map_structure(lambda x: x.numpy(), batch)
-            self._cpprb.add(**batch)
-        print("Done")
-
-    def _push_to_cpprb(self):
-        self._cpprb.add(**self._sequence_buffer)
-
-    def _zero_pad(self):
-        for key, value in self._sequence_buffer.items():
-            trailing_dims = value.shape[1:]
-            zero_pad = np.zeros((self._sequence_length - self._t, *trailing_dims), "float32")
-            self._sequence_buffer[key][self._t :] = zero_pad
-
-    def __iter__(self):
-        return self
-
-    def __next__(self):
-        cpprb_sample = self._cpprb.sample(self._batch_size)
-
-        return cpprb_sample+        self._buffer_state = Vault(vault_name, vault_uid=vault_uid, rel_dir=vault_rel_dir).read()