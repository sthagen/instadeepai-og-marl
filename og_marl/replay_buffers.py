# Copyright 2023 InstaDeep Ltd. All rights reserved.

# Licensed under the Apache License, Version 2.0 (the "License");
# you may not use this file except in compliance with the License.
# You may obtain a copy of the License at

#     http://www.apache.org/licenses/LICENSE-2.0

# Unless required by applicable law or agreed to in writing, software
# distributed under the License is distributed on an "AS IS" BASIS,
# WITHOUT WARRANTIES OR CONDITIONS OF ANY KIND, either express or implied.
# See the License for the specific language governing permissions and
# limitations under the License.

from typing import Dict

import flashbax as fbx
import jax
import jax.numpy as jnp
import numpy as np
import tree
from chex import Array
from flashbax.buffers.trajectory_buffer import TrajectoryBufferState
from flashbax.vault import Vault

Experience = Dict[str, Array]


class FlashbaxReplayBuffer:
    def __init__(
        self,
        sequence_length: int,
        max_size: int = 50_000,
        batch_size: int = 32,
        sample_period: int = 1,
        seed: int = 42,
    ):
        self._sequence_length = sequence_length
        self._max_size = max_size
        self._batch_size = batch_size

        # Flashbax buffer
        self._replay_buffer = fbx.make_trajectory_buffer(
            add_batch_size=1,
            sample_batch_size=batch_size,
            sample_sequence_length=sequence_length,
            period=sample_period,
            min_length_time_axis=1,
            max_size=max_size,
        )

        self._buffer_sample_fn = jax.jit(self._replay_buffer.sample)
        self._buffer_add_fn = jax.jit(self._replay_buffer.add)

        self._buffer_state: TrajectoryBufferState = None
        self._rng_key = jax.random.PRNGKey(seed)

    def add(
        self,
        observations: np.ndarray,
        actions: np.ndarray,
        rewards: np.ndarray,
        terminals: np.ndarray,
        truncations: np.ndarray,
        infos: np.ndarray,
    ) -> None:
        timestep = {
            "observations": observations,
            "actions": actions,
            "rewards": rewards,
            "terminals": terminals,
            "truncations": truncations,
            "infos": infos,
        }

        if self._buffer_state is None:
            self._buffer_state = self._replay_buffer.init(timestep)

        timestep = tree.map_structure(
            lambda x: jnp.expand_dims(jnp.expand_dims(jnp.array(x),0),0), timestep
        )  # add batch & time dims
        self._buffer_state = self._buffer_add_fn(self._buffer_state, timestep)

    def sample(self) -> Experience:
        self._rng_key, sample_key = jax.random.split(self._rng_key, 2)
        batch = self._buffer_sample_fn(self._buffer_state, sample_key)
        return batch.experience  # type: ignore

    def populate_from_vault(
<<<<<<< HEAD
        self, env_name: str, scenario_name: str, dataset_name: str, rel_dir: str = "datasets"
=======
        self, env_name, scenario_name, dataset_name, rel_dir="vaults"
>>>>>>> 273c679d
    ) -> bool:
        try:
            self._buffer_state = Vault(
                vault_name=f"{env_name}/{scenario_name}.vlt",
                vault_uid=dataset_name,
                rel_dir=rel_dir,
            ).read()

            # Recreate the buffer and associated pure functions
            self._max_size = self._buffer_state.current_index
            self._replay_buffer = fbx.make_trajectory_buffer(
                add_batch_size=1,
                sample_batch_size=self._batch_size,
                sample_sequence_length=self._sequence_length,
                period=1,
                min_length_time_axis=1,
                max_size=self._max_size,
            )
            self._buffer_sample_fn = jax.jit(self._replay_buffer.sample)
            self._buffer_add_fn = jax.jit(self._replay_buffer.add)

            return True

        except ValueError:
            return False<|MERGE_RESOLUTION|>--- conflicted
+++ resolved
@@ -87,11 +87,7 @@
         return batch.experience  # type: ignore
 
     def populate_from_vault(
-<<<<<<< HEAD
-        self, env_name: str, scenario_name: str, dataset_name: str, rel_dir: str = "datasets"
-=======
-        self, env_name, scenario_name, dataset_name, rel_dir="vaults"
->>>>>>> 273c679d
+        self, env_name: str, scenario_name: str, dataset_name: str, rel_dir: str = "vaults"
     ) -> bool:
         try:
             self._buffer_state = Vault(
